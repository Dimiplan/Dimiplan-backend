--- conflicted
+++ resolved
@@ -164,7 +164,6 @@
 
     await renamePlanner(req.userId, id, name);
 
-<<<<<<< HEAD
     res.status(200).json({ message: "Planner renamed successfully" });
   } catch (error) {
     if (error.message === "Planner not found") {
@@ -176,16 +175,6 @@
         message: "Planner with same name already exists in this folder",
       });
     }
-=======
-  if (samePlanner) {
-    res.status(409).json({
-      message: "Planner with same name already exists in this folder",
-    });
-    return;
-  }
-
-  await db("planner").where({ owner: uid, id: id }).update({ name: name });
->>>>>>> 1bfbeb45
 
     console.error("Error renaming planner:", error);
     res.status(500).json({ message: "Internal server error" });
@@ -209,13 +198,7 @@
     res.status(200).json({
       message: "Planner and all associated plans deleted successfully",
     });
-<<<<<<< HEAD
-=======
-
-    res.status(200).json({
-      message: "Planner and all associated plans deleted successfully",
-    });
->>>>>>> 1bfbeb45
+    
   } catch (error) {
     if (error.message === "Planner not found") {
       return res.status(404).json({ message: "Planner not found" });
